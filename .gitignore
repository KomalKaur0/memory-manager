--- conflicted
+++ resolved
@@ -1,7 +1,4 @@
 .DS_Store
-<<<<<<< HEAD
-.venv/
-=======
 
 # Python virtual environment
 .venv/
@@ -13,5 +10,4 @@
 .idea/
 
 # Logs
-*.log
->>>>>>> 173b6b14
+*.log