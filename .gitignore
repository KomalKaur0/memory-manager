# Python
__pycache__/
*.py[cod]
*.so
build/
dist/
*.egg-info/
.venv/
venv/

# Environment
.env
.env.local

# IDE
.vscode/
.idea/

# OS
.DS_Store
<<<<<<< HEAD
Thumbs.db

# Testing
.pytest_cache/
.coverage

# ML/AI
*.pkl
*.joblib
*.safetensors
models/
wandb/
.claude/

# Database
*.db
neo4j_data/

# Logs
*.log
logs/

# Local config
config/local.py
=======

# Python virtual environment
.venv/
venv/
env/

# IDE
.vscode/
.idea/

# Logs
*.log
>>>>>>> ddd089a2
<|MERGE_RESOLUTION|>--- conflicted
+++ resolved
@@ -7,6 +7,7 @@
 *.egg-info/
 .venv/
 venv/
+env/
 
 # Environment
 .env
@@ -18,7 +19,6 @@
 
 # OS
 .DS_Store
-<<<<<<< HEAD
 Thumbs.db
 
 # Testing
@@ -42,18 +42,4 @@
 logs/
 
 # Local config
-config/local.py
-=======
-
-# Python virtual environment
-.venv/
-venv/
-env/
-
-# IDE
-.vscode/
-.idea/
-
-# Logs
-*.log
->>>>>>> ddd089a2
+config/local.py